--- conflicted
+++ resolved
@@ -1401,11 +1401,7 @@
 numpy = ">=1.20"
 opt-einsum = ">=2.3.2"
 packaging = "*"
-<<<<<<< HEAD
-protobuf = ">=3.9.2"
-=======
 protobuf = ">=3.9.2,<3.20"
->>>>>>> 8dd98962
 setuptools = "*"
 six = ">=1.12.0"
 tensorboard = ">=2.9,<2.10"
